--- conflicted
+++ resolved
@@ -101,26 +101,20 @@
                     "GROUP BY from_location, product, uom "\
                 ") AS T GROUP BY T.location, T.product, T.uom"
 
-<<<<<<< HEAD
         if with_childs:
             query, args = location_obj.search(cursor, user, [
                 ('parent', 'child_of', location_ids),
                 ], context=context, query_string=True)
             where_clause = " IN (" + query + ") "
-            where_ids = args
+            where_vals = args
         else:
             where_clause = " IN (" + \
                 ",".join(["%s" for i in location_ids]) + ") "
-            where_ids = location_ids[:]
-=======
-        where_clause = "location IN (" + \
-            ",".join(["%s" for i in location_ids]) + ") "
-        where_vals = location_ids[:]
+            where_vals = location_ids[:]
 
         where_clause += " AND " + move_query + " "
         where_vals += move_val
 
->>>>>>> cdc955aa
         if product_ids:
             where_clause += "AND product in (" + \
                 ",".join(["%s" for i in product_ids]) + ")"
